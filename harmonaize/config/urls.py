# ruff: noqa
from django.conf import settings
from django.conf.urls.static import static
from django.contrib import admin
from django.contrib.staticfiles.urls import staticfiles_urlpatterns
from django.urls import include
from django.urls import path
from django.views import defaults as default_views
from django.views.generic import TemplateView
from drf_spectacular.views import SpectacularAPIView
from drf_spectacular.views import SpectacularSwaggerView
from rest_framework.authtoken.views import obtain_auth_token

urlpatterns = [
    path("", TemplateView.as_view(template_name="pages/home.html"), name="home"),
    path(
        "about/",
        TemplateView.as_view(template_name="pages/about.html"),
        name="about",
    ),
    # Django Admin, use {% url 'admin:index' %}
    path(settings.ADMIN_URL, admin.site.urls),
    # User management
    path("users/", include("harmonaize.users.urls", namespace="users")),
    path("accounts/", include("allauth.urls")),
    # Your stuff: custom urls includes go here
<<<<<<< HEAD
    path("", include("geolocation.urls")),
=======
    path("app/", include("core.urls", namespace="core")),
    path("health/", include("health.urls", namespace="health")),
    # ...
>>>>>>> 9e2f127a
    # Media files
    *static(settings.MEDIA_URL, document_root=settings.MEDIA_ROOT),
]
if settings.DEBUG:
    # Static file serving when using Gunicorn + Uvicorn for local web socket development
    urlpatterns += staticfiles_urlpatterns()

# API URLS
urlpatterns += [
    # API base url
    path("api/", include("config.api_router")),
    # DRF auth token
    path("api/auth-token/", obtain_auth_token),
    path("api/schema/", SpectacularAPIView.as_view(), name="api-schema"),
    path(
        "api/docs/",
        SpectacularSwaggerView.as_view(url_name="api-schema"),
        name="api-docs",
    ),
]

if settings.DEBUG:
    # This allows the error pages to be debugged during development, just visit
    # these url in browser to see how these error pages look like.
    urlpatterns += [
        path(
            "400/",
            default_views.bad_request,
            kwargs={"exception": Exception("Bad Request!")},
        ),
        path(
            "403/",
            default_views.permission_denied,
            kwargs={"exception": Exception("Permission Denied")},
        ),
        path(
            "404/",
            default_views.page_not_found,
            kwargs={"exception": Exception("Page not Found")},
        ),
        path("500/", default_views.server_error),
    ]
    if "debug_toolbar" in settings.INSTALLED_APPS:
        import debug_toolbar

        urlpatterns = [path("__debug__/", include(debug_toolbar.urls))] + urlpatterns<|MERGE_RESOLUTION|>--- conflicted
+++ resolved
@@ -24,13 +24,9 @@
     path("users/", include("harmonaize.users.urls", namespace="users")),
     path("accounts/", include("allauth.urls")),
     # Your stuff: custom urls includes go here
-<<<<<<< HEAD
-    path("", include("geolocation.urls")),
-=======
     path("app/", include("core.urls", namespace="core")),
     path("health/", include("health.urls", namespace="health")),
-    # ...
->>>>>>> 9e2f127a
+    path("geolocation/", include("geolocation.urls")),
     # Media files
     *static(settings.MEDIA_URL, document_root=settings.MEDIA_ROOT),
 ]
